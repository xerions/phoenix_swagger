defmodule PhoenixSwagger.Mixfile do
  use Mix.Project

  @version "0.8.2"

  def project do
    [
      app: :phoenix_swagger,
      version: @version,
      elixir: "~> 1.6",
      build_embedded: Mix.env() == :prod,
      start_permanent: Mix.env() == :prod,
      deps: deps(),
      description: description(),
      package: package(),

      # Docs
      source_url: "https://github.com/xerions/phoenix_swagger",
      homepage_url: "https://github.com/xerions/phoenix_swagger",
      docs: [
        extras: [
          "README.md",
          "docs/getting-started.md",
          "docs/schemas.md",
          "docs/operations.md",
          "docs/reusing-swagger-parameters.md",
          "docs/swagger-ui.md",
          "docs/schema-validation.md",
          "docs/test-helpers.md",
          "docs/live-reloading.md",
          "docs/json-api-helpers.md"
        ],
        main: "readme",
        source_ref: "v#{@version}"
      ]
    ]
  end

  # Configuration for the OTP application
  #
  # Type `mix help compile.app` for more information
  def application do
    [applications: [:logger, :plug], mod: {PhoenixSwagger, []}]
  end

  # Dependencies can be Hex packages:
  #
  #   {:mydep, "~> 0.3.0"}
  #
  # Or git/path repositories:
  #
  #   {:mydep, git: "https://github.com/elixir-lang/mydep.git", tag: "0.1.0"}
  #
  # Type `mix help deps` for more examples and options
  defp deps do
    [
<<<<<<< HEAD
      {:poison, "~> 2.2 or ~> 3.0"},
      {:ex_json_schema, "~> 0.5.0", optional: true},
=======
      {:poison, "~> 2.2 or ~> 3.0", optional: true},
      {:jason, "~> 1.0", optional: true},
      {:ex_json_schema, "~> 0.6", optional: true},
>>>>>>> 119b9977
      {:plug, "~> 1.4"},
      {:ex_doc, "~> 0.18", only: :dev, runtime: false},
      {:dialyxir, "~> 0.5", only: :dev, runtime: false},
    ]
  end

  defp description do
    "PhoenixSwagger is the library that provides swagger integration to the phoenix web framework."
  end

  defp package do
    [
      maintainers: ["Alexander Kuleshov"],
      licenses: ["MPL 2.0"],
      links: %{
        "Github" => "https://github.com/xerions/phoenix_swagger",
        "Slack" => "https://elixir-lang.slack.com/messages/phoenix_swagger"
      }
    ]
  end
end<|MERGE_RESOLUTION|>--- conflicted
+++ resolved
@@ -54,14 +54,9 @@
   # Type `mix help deps` for more examples and options
   defp deps do
     [
-<<<<<<< HEAD
-      {:poison, "~> 2.2 or ~> 3.0"},
-      {:ex_json_schema, "~> 0.5.0", optional: true},
-=======
       {:poison, "~> 2.2 or ~> 3.0", optional: true},
       {:jason, "~> 1.0", optional: true},
       {:ex_json_schema, "~> 0.6", optional: true},
->>>>>>> 119b9977
       {:plug, "~> 1.4"},
       {:ex_doc, "~> 0.18", only: :dev, runtime: false},
       {:dialyxir, "~> 0.5", only: :dev, runtime: false},
